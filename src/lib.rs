--- conflicted
+++ resolved
@@ -368,12 +368,8 @@
     ///       can create a hang writing that command, and that just reading a status byte works.
     ///
     /// This is used by both measure_once and init.
-<<<<<<< HEAD
     fn check_status(&mut self) -> Result<SensorStatus, Error<I::Error>> {
-=======
-    fn check_status(&mut self) -> Result<SensorStatus, Error<E>> {
         #[cfg(feature = "use-defmt")]
->>>>>>> fe6eeea8
         defmt::debug!("check_status: requesting a status check from sensor.");
         let mut read_buffer = [0u8; 1];
 
@@ -389,12 +385,8 @@
     ///
     /// After sending initialize, there is a required 40ms wait period and verification
     /// that the sensor reports itself calibrated. See the `init` method.
-<<<<<<< HEAD
     fn send_initialize(&mut self) -> Result<(), Error<I::Error>> {
-=======
-    fn send_initialize(&mut self) -> Result<(), Error<E>> {
         #[cfg(feature = "use-defmt")]
->>>>>>> fe6eeea8
         defmt::debug!("send_initialize: requesting sensor to initialize itself.");
         let command: [u8; 3] = [
             // Initialize = 0b1011_1110. Equivalent to 0xBE, Section 5.3, page 8, Table 9
